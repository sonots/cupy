# Functions from the following NumPy document
# http://docs.scipy.org/doc/numpy/reference/routines.linalg.html

# "NOQA" to suppress flake8 warning
from cupy.linalg import decomposition  # NOQA
from cupy.linalg import eigenvalue  # NOQA
from cupy.linalg import norms  # NOQA
from cupy.linalg.norms import matrix_rank  # NOQA
from cupy.linalg.norms import norm  # NOQA
from cupy.linalg.norms import slogdet  # NOQA
from cupy.linalg import product  # NOQA
from cupy.linalg import solve  # NOQA

from cupy.linalg.decomposition import cholesky  # NOQA
from cupy.linalg.decomposition import qr  # NOQA
from cupy.linalg.decomposition import svd  # NOQA
<<<<<<< HEAD

from cupy.linalg.solve import solve  # NOQA
=======
from cupy.linalg.eigenvalue import eigh  # NOQA
from cupy.linalg.eigenvalue import eigvalsh  # NOQA
>>>>>>> 01a1f1bc
<|MERGE_RESOLUTION|>--- conflicted
+++ resolved
@@ -14,10 +14,8 @@
 from cupy.linalg.decomposition import cholesky  # NOQA
 from cupy.linalg.decomposition import qr  # NOQA
 from cupy.linalg.decomposition import svd  # NOQA
-<<<<<<< HEAD
 
-from cupy.linalg.solve import solve  # NOQA
-=======
 from cupy.linalg.eigenvalue import eigh  # NOQA
 from cupy.linalg.eigenvalue import eigvalsh  # NOQA
->>>>>>> 01a1f1bc
+
+from cupy.linalg.solve import solve  # NOQA