# distutils: language = c++

"""Thin wrapper of cuDNN."""
# NOTE: This wrapper does not cover all APIs of cuDNN v4.
cimport cython
from libcpp cimport vector
import numpy

from cupy.cuda cimport driver


###############################################################################
# Extern
###############################################################################

cdef extern from "cupy_cudnn.h" nogil:
    # Error handling
    const char* cudnnGetErrorString(Status status)

    # Version
    size_t cudnnGetVersion()

    # Initialization and CUDA cooperation
    int cudnnCreate(Handle* handle)
    int cudnnDestroy(Handle handle)
    int cudnnSetStream(Handle handle, driver.Stream stream)
    int cudnnGetStream(Handle handle, driver.Stream* stream)

    # Tensor manipulation
    int cudnnCreateTensorDescriptor(TensorDescriptor* descriptor)
    int cudnnSetTensor4dDescriptor(
        TensorDescriptor tensorDesc, TensorFormat format,
        DataType dataType, int n, int c, int h, int w)
    int cudnnSetTensor4dDescriptorEx(
        TensorDescriptor tensorDesc, DataType dataType,
        int n, int c, int h, int w,
<<<<<<< HEAD
        int nStride, int cStride, int hStride, int wStride) nogil
    int cudnnGetTensor4dDescriptor(
        TensorDescriptor tensorDesc, DataType* dataType,
        int* n, int* c, int* h, int* w,
        int* nStride, int* cStride, int* hStride, int* wStride) nogil
=======
        int nStride, int cStride, int hStride, int wStride)
>>>>>>> 7112cfbd
    int cudnnSetTensorNdDescriptor(
        TensorDescriptor tensorDesc, DataType dataType, int nbDims,
        int* dimA, int* strideA)
    int cudnnDestroyTensorDescriptor(TensorDescriptor tensorDesc)
    int cudnnAddTensor_v3(
        Handle handle, void* alpha, TensorDescriptor bDesc,
        void* b, void* beta, TensorDescriptor yDesc, void* y)

    # Filter manipulation
    int cudnnCreateFilterDescriptor(FilterDescriptor* filterDesc)
    int cudnnSetFilter4dDescriptor_v4(
        FilterDescriptor filterDesc, DataType dataType,
        TensorFormat format, int k, int c, int h, int w)
    int cudnnSetFilterNdDescriptor_v4(
        FilterDescriptor filterDesc, DataType dataType,
        TensorFormat format, int nbDims, const int filterDimA[])
    int cudnnGetFilterNdDescriptor_v4(
        FilterDescriptor wDesc, int nbDimsRequested, DataType* dataType,
        TensorFormat* format, int* nbDims, int filterDimA[])
    int cudnnDestroyFilterDescriptor(FilterDescriptor filterDesc)

    # Convolution
<<<<<<< HEAD
    int cudnnCreateConvolutionDescriptor(ConvolutionDescriptor* convDesc) nogil
    int cudnnSetConvolutionMathType(
        ConvolutionDescriptor convDesc, MathType mathType) nogil
    int cudnnGetConvolutionMathType(
        ConvolutionDescriptor convDesc, MathType *mathType) nogil
=======
    int cudnnCreateConvolutionDescriptor(ConvolutionDescriptor* convDesc)
>>>>>>> 7112cfbd
    int cudnnSetConvolution2dDescriptor_v4(
        ConvolutionDescriptor convDesc, int pad_h, int pad_w, int u,
        int v, int dilation_h, int dilation_w, ConvolutionMode mode)
    int cudnnSetConvolution2dDescriptor_v5(
        ConvolutionDescriptor convDesc, int pad_h, int pad_w, int u,
        int v, int dilation_h, int dilation_w, ConvolutionMode mode,
        DataType computeType)
    int cudnnSetConvolutionNdDescriptor_v3(
        ConvolutionDescriptor convDesc, int arrayLength, int* padA,
        int* filterStrideA, int* dilationA, ConvolutionMode mode,
        DataType dataType)
    int cudnnDestroyConvolutionDescriptor(ConvolutionDescriptor conDesc)
    int cudnnFindConvolutionForwardAlgorithm(
        Handle handle, TensorDescriptor xDesc, FilterDescriptor wDesc,
        ConvolutionDescriptor convDesc, TensorDescriptor yDesc,
        int requestedAlgoCount, int* returnedAlgoCount,
        ConvolutionFwdAlgoPerf* perfResults)
    int cudnnFindConvolutionForwardAlgorithmEx(
        Handle handle, TensorDescriptor xDesc, void* x,
        FilterDescriptor wDesc, void* w, ConvolutionDescriptor convDesc,
        TensorDescriptor yDesc, void* y, int requestedAlgoCount,
        int* returnedAlgoCount, ConvolutionFwdAlgoPerf* perfResults,
        void* workSpace, size_t workSpaceSizeInBytes)
    int cudnnGetConvolutionForwardAlgorithm(
        Handle handle, TensorDescriptor srcDesc,
        FilterDescriptor filterDesc, ConvolutionDescriptor convDesc,
        TensorDescriptor destDesc, ConvolutionFwdPreference preference,
        size_t memoryLimitInbytes, ConvolutionFwdAlgo* algo)
    int cudnnGetConvolutionForwardWorkspaceSize(
        Handle handle, TensorDescriptor srcDesc,
        FilterDescriptor filterDesc, ConvolutionDescriptor convDesc,
        TensorDescriptor destDesc, ConvolutionFwdAlgo algo,
        size_t* sizeInBytes)
    int cudnnConvolutionForward(
        Handle handle, void* alpha, TensorDescriptor srcDesc,
        void* srcData, FilterDescriptor filterDesc, void* filterData,
        ConvolutionDescriptor convDesc, ConvolutionFwdAlgo algo,
        void* workSpace, size_t workSpaceSizeInBytes, void* beta,
        TensorDescriptor destDesc, void* destData)
    int cudnnConvolutionBackwardBias(
        Handle handle, void* alpha,
        TensorDescriptor srcDesc, void* srcData, void* beta,
        TensorDescriptor destDesc, void* destData)
    int cudnnFindConvolutionBackwardFilterAlgorithm(
        Handle handle, TensorDescriptor xDesc, TensorDescriptor dyDesc,
        ConvolutionDescriptor convDesc, FilterDescriptor dwDesc,
        int requestedAlgoCount, int* returnedAlgoCount,
        ConvolutionBwdFilterAlgoPerf* perfResults)
    int cudnnFindConvolutionBackwardFilterAlgorithmEx(
        Handle handle, TensorDescriptor xDesc, void* x,
        TensorDescriptor dyDesc, void* dy, ConvolutionDescriptor convDesc,
        FilterDescriptor dwDesc, void* dw, int requestedAlgoCount,
        int* returnedAlgoCount, ConvolutionBwdFilterAlgoPerf* perfResults,
        void* workSpace, size_t workSpaceSizeInBytes)
    int cudnnGetConvolutionBackwardFilterAlgorithm(
        Handle handle, TensorDescriptor srcDesc, TensorDescriptor diffDesc,
        ConvolutionDescriptor convDesc, FilterDescriptor filterDesc,
        ConvolutionBwdFilterPreference preference,
        size_t memoryLimitInbytes, ConvolutionBwdFilterAlgo* algo)
    int cudnnGetConvolutionBackwardFilterWorkspaceSize(
        Handle handle, TensorDescriptor srcDesc, TensorDescriptor diffDesc,
        ConvolutionDescriptor convDesc, FilterDescriptor filterDesc,
        ConvolutionBwdFilterAlgo algo, size_t* sizeInBytes)
    int cudnnConvolutionBackwardFilter_v3(
        Handle handle, void* alpha,
        TensorDescriptor srcDesc, void* srcData,
        TensorDescriptor diffDesc, void* diffData,
        ConvolutionDescriptor convDesc, ConvolutionBwdFilterAlgo algo,
        void* workSpace, size_t workSpaceSizeInBytes, void* beta,
        FilterDescriptor gradDesc, void* gradData)
    int cudnnGetConvolutionBackwardDataAlgorithm(
        Handle handle, FilterDescriptor filterDesc,
        TensorDescriptor diffDesc,
        ConvolutionDescriptor convDesc, TensorDescriptor gradDesc,
        ConvolutionBwdDataPreference preference,
        size_t memoryLimitInbytes, ConvolutionBwdDataAlgo* algo)
    int cudnnFindConvolutionBackwardDataAlgorithm(
        Handle handle, TensorDescriptor wDesc, TensorDescriptor dyDesc,
        ConvolutionDescriptor convDesc, FilterDescriptor dxDesc,
        int requestedAlgoCount, int* returnedAlgoCount,
        ConvolutionBwdDataAlgoPerf* perfResults)
    int cudnnFindConvolutionBackwardDataAlgorithmEx(
        Handle handle, FilterDescriptor wDesc, void* w,
        TensorDescriptor dyDesc, void* dy, ConvolutionDescriptor convDesc,
        TensorDescriptor dxDesc, void* dx, int requestedAlgoCount,
        int* returnedAlgoCount, ConvolutionBwdDataAlgoPerf* perfResults,
        void* workSpace, size_t workSpaceSizeInBytes)
    int cudnnGetConvolutionBackwardDataWorkspaceSize(
        Handle handle, FilterDescriptor filterDesc,
        TensorDescriptor diffDesc,
        ConvolutionDescriptor convDesc, TensorDescriptor gradDesc,
        ConvolutionBwdDataAlgo algo, size_t* sizeInBytes)
    int cudnnConvolutionBackwardData_v3(
        Handle handle, void* alpha,
        FilterDescriptor filterDesc, void* filterData,
        TensorDescriptor diffDesc, void* diffData,
        ConvolutionDescriptor convDesc, ConvolutionBwdDataAlgo algo,
        void* workSpace, size_t workSpaceSizeInBytes, void* beta,
        TensorDescriptor gradDesc, void* gradData)

    # Pooling
    int cudnnCreatePoolingDescriptor(PoolingDescriptor* desc)
    int cudnnSetPooling2dDescriptor_v4(
        PoolingDescriptor poolingDesc, PoolingMode mode,
        NanPropagation maxpoolingNanOpt, int windowHeight, int windowWidth,
        int verticalPadding, int horizontalPadding, int verticalStride,
        int horizontalStride)
    int cudnnSetPoolingNdDescriptor_v4(
        PoolingDescriptor poolingDesc, PoolingMode mode,
        NanPropagation maxpoolingNanOpt, int nbDims,
        int* windowDimA, int* paddingA, int* strideA)
    int cudnnDestroyPoolingDescriptor(PoolingDescriptor poolingDesc)
    int cudnnPoolingForward(
        Handle handle, PoolingDescriptor poolingDesc, void* alpha,
        TensorDescriptor srcDesc, void* srcData, void* beta,
        TensorDescriptor dstDesc, void* dstData)
    int cudnnPoolingBackward(
        Handle handle, PoolingDescriptor poolingDesc, void* alpha,
        TensorDescriptor srcDesc, void* srcData,
        TensorDescriptor srcDiffDesc, void* srcDiffData,
        TensorDescriptor destDesc, void* destData, void* beta,
        TensorDescriptor destDiffDesc, void* destDiffData)

    # Batch Normalization
    int cudnnDeriveBNTensorDescriptor(
        TensorDescriptor derivedBnDesc, TensorDescriptor xDesc,
        BatchNormMode mode)
    int cudnnBatchNormalizationForwardTraining(
        Handle handle, BatchNormMode mode,
        void* alpha, void* beta, TensorDescriptor xDesc,
        void* x, TensorDescriptor yDesc, void* y,
        TensorDescriptor bnScaleBiasMeanVarDesc, void* bnScale,
        void* bnBias, double exponentialAverageFactor,
        void* resultRunningMean, void* resultRunningVariance,
        double epsilon, void* resultSaveMean,
        void* resultSaveInvVariance)
    int cudnnBatchNormalizationForwardInference(
        Handle handle, BatchNormMode mode,
        void* alpha, void* beta, TensorDescriptor xDesc,
        void* x, TensorDescriptor yDesc, void* y,
        TensorDescriptor bnScaleBiasMeanVarDesc, void* bnScale,
        void* bnBias, void* estimatedMean, void* estimatedVariance,
        double epsilon)
    int cudnnBatchNormalizationBackward(
        Handle handle, BatchNormMode mode,
        void* alphaDataDiff, void* betaDataDiff,
        void* alphaParamDiff, void* betaParamDiff,
        TensorDescriptor xDesc, void* x,
        TensorDescriptor dyDesc, void* dy,
        TensorDescriptor dxDesc, void* dx,
        TensorDescriptor dBnScaleBiasDesc, void* bnScale,
        void* dBnScaleResult, void* dBnBiasResult,
        double epsilon, void* savedMean, void* savedInvVariance)

    # Activation
    int cudnnCreateActivationDescriptor(
        ActivationDescriptor* activationDesc)
    int cudnnSetActivationDescriptor(
        ActivationDescriptor activationDesc, ActivationMode mode,
        NanPropagation reluNanOpt, double reluCeiling)
    int cudnnDestroyActivationDescriptor(
        ActivationDescriptor activationDesc)
    int cudnnSoftmaxForward(
        Handle handle, SoftmaxAlgorithm algorithm, SoftmaxMode mode,
        void* alpha, TensorDescriptor srcDesc, void* srcData,
        void* beta, TensorDescriptor dstDesc, void* dstData)
    int cudnnSoftmaxBackward(
        Handle handle, SoftmaxAlgorithm algorithm, SoftmaxMode mode,
        void* alpha, TensorDescriptor srcDesc, void* srcData,
        TensorDescriptor srcDiffDesc, void* srcDiffData, void* beta,
        TensorDescriptor destDiffDesc, void* destDiffData)
    int cudnnActivationForward_v4(
        Handle handle, ActivationDescriptor activationDesc, void* alpha,
        TensorDescriptor srcDesc, void* srcData, void* beta,
        TensorDescriptor dstDesc, void* dstData)
    int cudnnActivationBackward_v4(
        Handle handle, ActivationDescriptor activationDesc, void* alpha,
        TensorDescriptor srcDesc, void* srcData,
        TensorDescriptor srcDiffDesc, void* srcDiffData,
        TensorDescriptor destDesc, void* destData, void* beta,
        TensorDescriptor destDiffDesc, void* destDiffData)

    # Dropout
    int cudnnCreateDropoutDescriptor(DropoutDescriptor* desc)
    int cudnnDestroyDropoutDescriptor(DropoutDescriptor dropoutDesc)
    int cudnnDropoutGetStatesSize(Handle handle, size_t* sizeInBytes)
    int cudnnDropoutGetReserveSpaceSize(
        TensorDescriptor xDesc, size_t* sizeInBytes)
    int cudnnSetDropoutDescriptor(
        DropoutDescriptor dropoutDesc, Handle handle, float dropout,
        void* states, size_t stateSizeInBytes, unsigned long long seed)
    int cudnnDropoutBackward(
        Handle handle, DropoutDescriptor dropoutDesc,
        TensorDescriptor dydesc, void* dy, TensorDescriptor dxdesc,
        void* dx, void* reserveSpace, size_t reserveSpaceSizeInBytes)

    # RNN
<<<<<<< HEAD
    int cudnnCreateRNNDescriptor(RNNDescriptor* rnnDesc) nogil
    int cudnnDestroyRNNDescriptor(RNNDescriptor rnnDesc) nogil
    int cudnnSetRNNDescriptor_v5(
        RNNDescriptor rnnDesc, int hiddenSize,
        int numLayers, DropoutDescriptor dropoutDesc, RNNInputMode inputMode,
        DirectionMode direction, RNNMode mode, DataType dataType) nogil
    int cudnnSetRNNDescriptor_v6(
        Handle handle, RNNDescriptor rnnDesc, int hiddenSize,
        int numLayers, DropoutDescriptor dropoutDesc, RNNInputMode inputMode,
        DirectionMode direction, RNNMode mode, RNNAlgo algo, DataType dataType) nogil
=======
    int cudnnCreateRNNDescriptor(RNNDescriptor* rnnDesc)
    int cudnnDestroyRNNDescriptor(RNNDescriptor rnnDesc)
    int cudnnSetRNNDescriptor(
        RNNDescriptor rnnDesc, int hiddenSize,
        int numLayers, DropoutDescriptor dropoutDesc, RNNInputMode inputMode,
        DirectionMode direction, RNNMode mode, DataType dataType)
>>>>>>> 7112cfbd
    int cudnnGetRNNWorkspaceSize(
        Handle handle, RNNDescriptor rnnDesc, int seqLength,
        TensorDescriptor* xDesc, size_t* sizeInBytes)
    int cudnnGetRNNTrainingReserveSize(
        Handle handle, RNNDescriptor rnnDesc, int seqLength,
        TensorDescriptor* xDesc, size_t* sizeInBytes)
    int cudnnGetRNNParamsSize(
        Handle handle, RNNDescriptor rnnDesc, TensorDescriptor xDesc,
        size_t* sizeInBytes, DataType dataType)
    int cudnnGetRNNLinLayerMatrixParams(
        Handle handle, RNNDescriptor rnnDesc, int layer,
        TensorDescriptor xDesc, FilterDescriptor wDesc, void* w,
        int linLayerID, FilterDescriptor linLayerMatDesc,
        void** linLayerMat)
    int cudnnGetRNNLinLayerBiasParams(
        Handle handle, RNNDescriptor rnnDesc, int layer,
        TensorDescriptor xDesc, FilterDescriptor wDesc, void* w,
        int linLayerID, FilterDescriptor linLayerBiasDesc,
        void** linLayerBias)
    int cudnnRNNForwardInference(
        Handle handle, RNNDescriptor rnnDesc, int seqLength,
        TensorDescriptor* xDesc,
        void* x, TensorDescriptor hxDesc, void* hx, TensorDescriptor cxDesc,
        void* cx, FilterDescriptor wDesc, void* w, TensorDescriptor* yDesc,
        void* y, TensorDescriptor hyDesc, void* hy, TensorDescriptor cyDesc,
        void* cy, void* workspace, size_t workSpaceSizeInBytes)
    int cudnnRNNForwardTraining(
        Handle handle, RNNDescriptor rnnDesc, int seqLength,
        TensorDescriptor* xDesc, void* x,
        TensorDescriptor hxDesc, void* hx, TensorDescriptor cxDesc, void* cx,
        FilterDescriptor wDesc, void* w, TensorDescriptor* yDesc, void* y,
        TensorDescriptor hyDesc, void* hy, TensorDescriptor cyDesc, void* cy,
        void* workspace, size_t workSpaceSizeInBytes, void* reserveSpace,
        size_t reserveSpaceSizeInBytes)
    int cudnnRNNBackwardData(
        Handle handle, RNNDescriptor rnnDesc, int seqLength,
        TensorDescriptor* yDesc, void* y,
        TensorDescriptor* dyDesc, void* dy,
        TensorDescriptor dhyDesc, void* dhy,
        TensorDescriptor dcyDesc, void* dcy,
        FilterDescriptor wDesc, void* w,
        TensorDescriptor hxDesc, void* hx,
        TensorDescriptor cxDesc, void* cx,
        TensorDescriptor* dxDesc, void* dx,
        TensorDescriptor dhxDesc, void* dhx,
        TensorDescriptor dcxDesc, void* dcx, void* workspace,
        size_t workSpaceSizeInBytes, void* reserveSpace,
        size_t reserveSpaceSizeInBytes)
    int cudnnRNNBackwardWeights(
        Handle handle, RNNDescriptor rnnDesc, int seqLength,
        TensorDescriptor* xDesc, void* x, TensorDescriptor hxDesc, void* hx,
        TensorDescriptor* yDesc, void* y,
        void* workspace, size_t workSpaceSizeInBytes, FilterDescriptor dwDesc,
        void* dw, void* reserveSpace, size_t reserveSpaceSizeInBytes)

    # Spatial Transformer
    int cudnnCreateSpatialTransformerDescriptor(
        SpatialTransformerDescriptor* stDesc)
    int cudnnDestroySpatialTransformerDescriptor(
        SpatialTransformerDescriptor stDesc)
    int cudnnSetSpatialTransformerNdDescriptor(
        SpatialTransformerDescriptor stDesc, SamplerType samplerType,
        DataType dataType, int nbDims, int dimA[])
    int cudnnSpatialTfGridGeneratorForward(
        Handle handle, SpatialTransformerDescriptor stDesc,
        void* theta, void* grid)
    int cudnnSpatialTfGridGeneratorBackward(
        Handle handle, SpatialTransformerDescriptor stDesc,
        void* dgrid, void* dtheta)
    int cudnnSpatialTfSamplerForward(
        Handle handle, SpatialTransformerDescriptor stDesc,
        void* alpha, TensorDescriptor xDesc, void* x,
        void* grid, void* beta, TensorDescriptor yDesc, void* y)
    int cudnnSpatialTfSamplerBackward(
        Handle handle, SpatialTransformerDescriptor stDesc,
        void* alpha, TensorDescriptor xDesc, void* x, void* beta,
        TensorDescriptor dxDesc, void* dx, void* alphaDgrid,
        TensorDescriptor dyDesc, void* dy, void* grid,
        void* betaDgrid, void* dgrid)

###############################################################################
# Error handling
###############################################################################

cdef dict STATUS = {
    0: 'CUDNN_STATUS_SUCCESS',
    1: 'CUDNN_STATUS_NOT_INITIALIZED',
    2: 'CUDNN_STATUS_ALLOC_FAILED',
    3: 'CUDNN_STATUS_BAD_PARAM',
    4: 'CUDNN_STATUS_INTERNAL_ERROR',
    5: 'CUDNN_STATUS_INVALID_VALUE',
    6: 'CUDNN_STATUS_ARCH_MISMATCH',
    7: 'CUDNN_STATUS_MAPPING_ERROR',
    8: 'CUDNN_STATUS_EXECUTION_FAILED',
    9: 'CUDNN_STATUS_NOT_SUPPORTED',
    10: 'CUDNN_STATUS_LICENSE_ERROR',
}


class CuDNNError(RuntimeError):

    def __init__(self, int status):
        self.status = status
        msg = cudnnGetErrorString(<Status>status)
        super(CuDNNError, self).__init__('%s: %s' % (STATUS[status], msg))


@cython.profile(False)
cpdef inline check_status(int status):
    if status != 0:
        raise CuDNNError(status)


###############################################################################
# Version
###############################################################################

cpdef size_t getVersion() except *:
    return cudnnGetVersion()


###############################################################################
# Initialization and CUDA cooperation
###############################################################################

cpdef size_t create() except *:
    cdef Handle handle
    with nogil:
        status = cudnnCreate(&handle)
    check_status(status)
    return <size_t>handle


cpdef destroy(size_t handle):
    with nogil:
        status = cudnnDestroy(<Handle>handle)
    check_status(status)


cpdef setStream(size_t handle, size_t stream):
    status = cudnnSetStream(<Handle>handle, <driver.Stream>stream)
    check_status(status)


cpdef size_t getStream(size_t handle) except *:
    cdef driver.Stream stream
    status = cudnnGetStream(<Handle>handle, &stream)
    check_status(status)
    return <size_t>stream


###############################################################################
# Tensor manipulation
###############################################################################

cpdef size_t createTensorDescriptor() except *:
    cdef TensorDescriptor descriptor
    status = cudnnCreateTensorDescriptor(&descriptor)
    check_status(status)
    return <size_t>descriptor


cpdef setTensor4dDescriptor(size_t tensorDesc, int format, int dataType,
                            int n, int c, int h, int w):
    status = cudnnSetTensor4dDescriptor(
        <TensorDescriptor>tensorDesc, <TensorFormat>format,
        <DataType>dataType, n, c, h, w)
    check_status(status)


cpdef setTensor4dDescriptorEx(size_t tensorDesc, int dataType,
                              int n, int c, int h, int w, int nStride,
                              int cStride, int hStride, int wStride):
    status = cudnnSetTensor4dDescriptorEx(
        <TensorDescriptor>tensorDesc, <DataType>dataType, n, c, h, w,
        nStride, cStride, hStride, wStride)
    check_status(status)


cpdef getTensor4dDescriptor(size_t tensorDesc):
    cdef DataType dataType
    cdef int n
    cdef int c
    cdef int h
    cdef int w
    cdef int nStride
    cdef int cStride
    cdef int hStride
    cdef int wStride
    status = cudnnGetTensor4dDescriptor(
        <TensorDescriptor>tensorDesc, &dataType,
        &n, &c, &h, &w, &nStride, &cStride, &hStride, &wStride)
    check_status(status)
    return(dataType, n, c, h, w, nStride, cStride, hStride, wStride)


cpdef setTensorNdDescriptor(size_t tensorDesc, int dataType, int nbDims,
                            size_t dimA, size_t strideA):
    status = cudnnSetTensorNdDescriptor(
        <TensorDescriptor>tensorDesc, <DataType>dataType, nbDims,
        <int*>dimA, <int*>strideA)
    check_status(status)


cpdef destroyTensorDescriptor(size_t tensorDesc):
    status = cudnnDestroyTensorDescriptor(<TensorDescriptor>tensorDesc)
    check_status(status)


cpdef addTensor_v3(size_t handle, size_t alpha, size_t bDesc,
                   size_t b, size_t beta, size_t yDesc, size_t y):
    with nogil:
        status = cudnnAddTensor_v3(
            <Handle>handle, <void*>alpha, <TensorDescriptor>bDesc,
            <void*>b, <void*>beta, <TensorDescriptor>yDesc, <void*>y)
    check_status(status)


###############################################################################
# Filter manipulation
###############################################################################

cpdef size_t createFilterDescriptor() except *:
    cdef FilterDescriptor desc
    status = cudnnCreateFilterDescriptor(&desc)
    check_status(status)
    return <size_t>desc


cpdef setFilter4dDescriptor_v4(
        size_t filterDesc, int dataType,
        int format, int k, int c, int h, int w):
    status = cudnnSetFilter4dDescriptor_v4(
        <FilterDescriptor>filterDesc, <DataType> dataType,
        <TensorFormat> format, k, c, h, w)
    check_status(status)


cpdef setFilterNdDescriptor_v4(
        size_t filterDesc, int dataType,
        int format, int nbDims, size_t filterDimA):
    status = cudnnSetFilterNdDescriptor_v4(
        <FilterDescriptor>filterDesc, <DataType>dataType,
        <TensorFormat>format, nbDims, <int*>filterDimA)
    check_status(status)


cpdef getFilterNdDescriptor(size_t wDesc, int nbDimsRequested):
    cdef DataType dataType
    cdef TensorFormat format
    cdef int nbDims
    cdef vector.vector[int] filterDimA
    filterDimA.resize(nbDimsRequested)

    status = cudnnGetFilterNdDescriptor_v4(
        <FilterDescriptor>wDesc, nbDimsRequested, &dataType,
        &format, &nbDims, &filterDimA[0])
    check_status(status)
    return (dataType, format, nbDims, tuple(filterDimA))


cpdef destroyFilterDescriptor(size_t filterDesc):
    status = cudnnDestroyFilterDescriptor(<FilterDescriptor>filterDesc)
    check_status(status)


###############################################################################
# Convolution
###############################################################################

cpdef size_t createConvolutionDescriptor() except *:
    cdef ConvolutionDescriptor desc
    status = cudnnCreateConvolutionDescriptor(&desc)
    check_status(status)
    return <size_t>desc


cpdef setConvolutionMathType(size_t convDesc, size_t mathType):
    status = cudnnSetConvolutionMathType(
        <ConvolutionDescriptor>convDesc, <MathType>mathType)
    check_status(status)


cpdef size_t getConvolutionMathType(size_t convDesc) except *:
    cdef MathType mathType
    status = cudnnGetConvolutionMathType(
        <ConvolutionDescriptor>convDesc, &mathType)
    return <size_t>mathType


cpdef setConvolution2dDescriptor_v4(
        size_t convDesc, int pad_h, int pad_w, int u, int v, int dilation_h,
        int dilation_w, int mode):
    status = cudnnSetConvolution2dDescriptor_v4(
        <ConvolutionDescriptor>convDesc, pad_h, pad_w, u, v, dilation_h,
        dilation_w, <ConvolutionMode>mode)
    check_status(status)


cpdef setConvolution2dDescriptor_v5(
        size_t convDesc, int pad_h, int pad_w, int u, int v, int dilation_h,
        int dilation_w, int mode, size_t computeType):
    status = cudnnSetConvolution2dDescriptor_v5(
        <ConvolutionDescriptor>convDesc, pad_h, pad_w, u, v, dilation_h,
        dilation_w, <ConvolutionMode>mode, <DataType>computeType)
    check_status(status)


cpdef setConvolutionNdDescriptor_v3(
        size_t convDesc, int arrayLength, size_t padA, size_t filterStrideA,
        size_t dilationA, int mode, int dataType):
    status = cudnnSetConvolutionNdDescriptor_v3(
        <ConvolutionDescriptor>convDesc, arrayLength, <int*>padA,
        <int*>filterStrideA, <int*>dilationA, <ConvolutionMode>mode,
        <DataType>dataType)
    check_status(status)


cpdef destroyConvolutionDescriptor(size_t convDesc):
    status = cudnnDestroyConvolutionDescriptor(
        <ConvolutionDescriptor>convDesc)
    check_status(status)


cpdef findConvolutionForwardAlgorithm(
        size_t handle, size_t xDesc, size_t wDesc, size_t convDesc,
        size_t yDesc, int requestedAlgoCount):
    cdef vector.vector[ConvolutionFwdAlgoPerf] perfResults
    cdef vector.vector[int] returnedAlgoCount
    perfResults.resize(requestedAlgoCount)
    returnedAlgoCount.resize(1)
    status = cudnnFindConvolutionForwardAlgorithm(
        <Handle> handle, <TensorDescriptor>xDesc, <FilterDescriptor>wDesc,
        <ConvolutionDescriptor>convDesc, <TensorDescriptor>yDesc,
        requestedAlgoCount, &returnedAlgoCount[0], &perfResults[0])
    check_status(status)
    return returnedAlgoCount[0], perfResults


cpdef findConvolutionForwardAlgorithmEx(
        size_t handle, size_t xDesc, size_t x, size_t wDesc, size_t w,
        size_t convDesc, size_t yDesc, size_t y, int requestedAlgoCount,
        size_t workSpace, size_t workSpaceSizeInBytes):
    cdef vector.vector[ConvolutionFwdAlgoPerf] perfResults
    cdef vector.vector[int] returnedAlgoCount
    perfResults.resize(requestedAlgoCount)
    returnedAlgoCount.resize(1)
    status = cudnnFindConvolutionForwardAlgorithmEx(
        <Handle> handle, <TensorDescriptor>xDesc, <void*>x,
        <FilterDescriptor>wDesc, <void*>w, <ConvolutionDescriptor>convDesc,
        <TensorDescriptor>yDesc, <void*>y, requestedAlgoCount,
        &returnedAlgoCount[0], &perfResults[0], <void*>workSpace,
        workSpaceSizeInBytes)
    check_status(status)
    return returnedAlgoCount[0], perfResults


cpdef int getConvolutionForwardAlgorithm(
        size_t handle, size_t srcDesc, size_t filterDesc, size_t convDesc,
        size_t destDesc, ConvolutionFwdPreference preference,
        size_t memoryLimitInbytes) except *:
    cdef ConvolutionFwdAlgo algo
    status = cudnnGetConvolutionForwardAlgorithm(
        <Handle>handle, <TensorDescriptor>srcDesc,
        <FilterDescriptor>filterDesc, <ConvolutionDescriptor>convDesc,
        <TensorDescriptor>destDesc, <ConvolutionFwdPreference>preference,
        memoryLimitInbytes, &algo)
    check_status(status)
    return algo


cpdef size_t getConvolutionForwardWorkspaceSize(
        size_t handle, size_t srcDesc, size_t filterDesc, size_t convDesc,
        size_t destDesc, int algo) except *:
    cdef size_t sizeInBytes
    status = cudnnGetConvolutionForwardWorkspaceSize(
        <Handle>handle, <TensorDescriptor>srcDesc,
        <FilterDescriptor>filterDesc, <ConvolutionDescriptor> convDesc,
        <TensorDescriptor>destDesc, <ConvolutionFwdAlgo>algo, &sizeInBytes)
    check_status(status)
    return sizeInBytes


cpdef convolutionForward(
        size_t handle, size_t alpha, size_t srcDesc, size_t srcData,
        size_t filterDesc, size_t filterData, size_t convDesc, int algo,
        size_t workSpace, size_t workSpaceSizeInBytes, size_t beta,
        size_t destDesc, size_t destData):
    with nogil:
        status = cudnnConvolutionForward(
            <Handle>handle, <void*>alpha,
            <TensorDescriptor>srcDesc, <void*>srcData,
            <FilterDescriptor>filterDesc, <void*>filterData,
            <ConvolutionDescriptor>convDesc, <ConvolutionFwdAlgo>algo,
            <void*>workSpace, workSpaceSizeInBytes, <void*>beta,
            <TensorDescriptor>destDesc, <void*>destData)
    check_status(status)


cpdef convolutionBackwardBias(
        size_t handle, size_t alpha, size_t srcDesc, size_t srcData,
        size_t beta, size_t destDesc, size_t destData):
    with nogil:
        status = cudnnConvolutionBackwardBias(
            <Handle>handle, <void*>alpha,
            <TensorDescriptor>srcDesc, <void*>srcData, <void*>beta,
            <TensorDescriptor>destDesc, <void*>destData)
    check_status(status)


cpdef findConvolutionBackwardFilterAlgorithm(
        size_t handle, size_t xDesc, size_t dyDesc, size_t convDesc,
        size_t dwDesc, int requestedAlgoCount):
    cdef vector.vector[ConvolutionBwdFilterAlgoPerf] perfResults
    cdef vector.vector[int] returnedAlgoCount
    perfResults.resize(requestedAlgoCount)
    returnedAlgoCount.resize(1)
    status = cudnnFindConvolutionBackwardFilterAlgorithm(
        <Handle> handle, <TensorDescriptor>xDesc, <TensorDescriptor>dyDesc,
        <ConvolutionDescriptor>convDesc, <FilterDescriptor>dwDesc,
        requestedAlgoCount, &returnedAlgoCount[0], &perfResults[0])
    check_status(status)
    return returnedAlgoCount[0], perfResults


cpdef findConvolutionBackwardFilterAlgorithmEx(
        size_t handle, size_t xDesc, size_t x, size_t dyDesc, size_t dy,
        size_t convDesc, size_t dwDesc, size_t dw, int requestedAlgoCount,
        size_t workSpace, size_t workSpaceSizeInBytes):
    cdef vector.vector[ConvolutionBwdFilterAlgoPerf] perfResults
    cdef vector.vector[int] returnedAlgoCount
    perfResults.resize(requestedAlgoCount)
    returnedAlgoCount.resize(1)
    status = cudnnFindConvolutionBackwardFilterAlgorithmEx(
        <Handle> handle, <TensorDescriptor>xDesc, <void*>x,
        <TensorDescriptor>dyDesc, <void*>dy, <ConvolutionDescriptor>convDesc,
        <FilterDescriptor>dwDesc, <void*>dw,
        requestedAlgoCount, &returnedAlgoCount[0], &perfResults[0],
        <void*>workSpace, workSpaceSizeInBytes)
    check_status(status)
    return returnedAlgoCount[0], perfResults


cpdef int getConvolutionBackwardFilterAlgorithm(
        size_t handle, size_t srcDesc, size_t diffDesc, size_t convDesc,
        size_t filterDesc, ConvolutionBwdFilterPreference preference,
        size_t memoryLimitInbytes) except *:
    cdef ConvolutionBwdFilterAlgo algo
    status = cudnnGetConvolutionBackwardFilterAlgorithm(
        <Handle>handle, <TensorDescriptor>srcDesc,
        <TensorDescriptor>diffDesc, <ConvolutionDescriptor>convDesc,
        <FilterDescriptor>filterDesc,
        <ConvolutionBwdFilterPreference>preference,
        memoryLimitInbytes, &algo)
    check_status(status)
    return algo


cpdef size_t getConvolutionBackwardFilterWorkspaceSize(
        size_t handle, size_t srcDesc, size_t diffDesc, size_t convDesc,
        size_t filterDesc, int algo) except *:
    cdef size_t sizeInBytes
    status = cudnnGetConvolutionBackwardFilterWorkspaceSize(
        <Handle>handle, <TensorDescriptor>srcDesc,
        <TensorDescriptor>diffDesc, <ConvolutionDescriptor> convDesc,
        <FilterDescriptor>filterDesc, <ConvolutionBwdFilterAlgo>algo,
        &sizeInBytes)
    check_status(status)
    return sizeInBytes


cpdef convolutionBackwardFilter_v3(
        size_t handle, size_t alpha, size_t srcDesc, size_t srcData,
        size_t diffDesc, size_t diffData, size_t convDesc, int algo,
        size_t workSpace, size_t workSpaceSizeInBytes, size_t beta,
        size_t gradDesc, size_t gradData):
    with nogil:
        status = cudnnConvolutionBackwardFilter_v3(
            <Handle>handle, <void*>alpha,
            <TensorDescriptor>srcDesc, <void*>srcData,
            <TensorDescriptor>diffDesc, <void*>diffData,
            <ConvolutionDescriptor>convDesc, <ConvolutionBwdFilterAlgo>algo,
            <void*>workSpace, workSpaceSizeInBytes, <void*>beta,
            <FilterDescriptor>gradDesc, <void*>gradData)
    check_status(status)


cpdef findConvolutionBackwardDataAlgorithm(
        size_t handle, size_t wDesc, size_t dyDesc, size_t convDesc,
        size_t dxDesc, int requestedAlgoCount):
    cdef vector.vector[ConvolutionBwdDataAlgoPerf] perfResults
    cdef vector.vector[int] returnedAlgoCount
    perfResults.resize(requestedAlgoCount)
    returnedAlgoCount.resize(1)
    status = cudnnFindConvolutionBackwardDataAlgorithm(
        <Handle> handle, <FilterDescriptor>wDesc, <TensorDescriptor>dyDesc,
        <ConvolutionDescriptor>convDesc, <TensorDescriptor>dxDesc,
        requestedAlgoCount, &returnedAlgoCount[0], &perfResults[0])
    check_status(status)
    return returnedAlgoCount[0], perfResults


cpdef findConvolutionBackwardDataAlgorithmEx(
        size_t handle, size_t wDesc, size_t w, size_t dyDesc, size_t dy,
        size_t convDesc, size_t dxDesc, size_t dx,
        int requestedAlgoCount, size_t workSpace, size_t workSpaceSizeInBytes):
    cdef vector.vector[ConvolutionBwdDataAlgoPerf] perfResults
    cdef vector.vector[int] returnedAlgoCount
    perfResults.resize(requestedAlgoCount)
    returnedAlgoCount.resize(1)
    status = cudnnFindConvolutionBackwardDataAlgorithmEx(
        <Handle> handle, <FilterDescriptor>wDesc, <void*>w,
        <TensorDescriptor>dyDesc, <void*>dy, <ConvolutionDescriptor>convDesc,
        <TensorDescriptor>dxDesc, <void*>dx,
        requestedAlgoCount, &returnedAlgoCount[0], &perfResults[0],
        <void*>workSpace, workSpaceSizeInBytes)
    check_status(status)
    return returnedAlgoCount[0], perfResults


cpdef int getConvolutionBackwardDataAlgorithm(
        size_t handle, size_t filterDesc, size_t diffDesc, size_t convDesc,
        size_t gradDesc, size_t preference,
        size_t memoryLimitInbytes) except *:
    cdef ConvolutionBwdDataAlgo algo
    status = cudnnGetConvolutionBackwardDataAlgorithm(
        <Handle>handle, <FilterDescriptor>filterDesc,
        <TensorDescriptor>diffDesc, <ConvolutionDescriptor>convDesc,
        <TensorDescriptor>gradDesc, <ConvolutionBwdDataPreference>preference,
        memoryLimitInbytes, &algo)
    check_status(status)
    return algo


cpdef size_t getConvolutionBackwardDataWorkspaceSize(
        size_t handle, size_t filterDesc, size_t diffDesc, size_t convDesc,
        size_t gradDesc, int algo) except *:
    cdef size_t sizeInBytes
    status = cudnnGetConvolutionBackwardDataWorkspaceSize(
        <Handle>handle, <FilterDescriptor>filterDesc,
        <TensorDescriptor>diffDesc,
        <ConvolutionDescriptor>convDesc, <TensorDescriptor>gradDesc,
        <ConvolutionBwdDataAlgo>algo, &sizeInBytes)
    check_status(status)
    return sizeInBytes


cpdef convolutionBackwardData_v3(
        size_t handle, size_t alpha, size_t filterDesc, size_t filterData,
        size_t diffDesc, size_t diffData, size_t convDesc, int algo,
        size_t workSpace, size_t workSpaceSizeInBytes, size_t beta,
        size_t gradDesc, size_t gradData):
    with nogil:
        status = cudnnConvolutionBackwardData_v3(
            <Handle>handle, <void*>alpha,
            <FilterDescriptor>filterDesc, <void*>filterData,
            <TensorDescriptor>diffDesc, <void*>diffData,
            <ConvolutionDescriptor>convDesc, <ConvolutionBwdDataAlgo>algo,
            <void*>workSpace, workSpaceSizeInBytes, <void*>beta,
            <TensorDescriptor>gradDesc, <void*>gradData)
    check_status(status)

###############################################################################
# Pooling
###############################################################################

cpdef size_t createPoolingDescriptor() except *:
    cdef PoolingDescriptor desc
    status = cudnnCreatePoolingDescriptor(&desc)
    check_status(status)
    return <size_t>desc


cpdef setPooling2dDescriptor_v4(
        size_t poolingDesc, int mode, int maxpoolingNanOpt, int windowHeight,
        int windowWidth, int verticalPadding, int horizontalPadding,
        int verticalStride, int horizontalStride):
    status = cudnnSetPooling2dDescriptor_v4(
        <PoolingDescriptor>poolingDesc, <PoolingMode>mode,
        <NanPropagation>maxpoolingNanOpt, windowHeight, windowWidth,
        verticalPadding, horizontalPadding, verticalStride, horizontalStride)
    check_status(status)


cpdef setPoolingNdDescriptor_v4(
        size_t poolingDesc, int mode, int maxpoolingNanOpt, int nbDims,
        size_t windowDimA, size_t paddingA, size_t strideA):
    status = cudnnSetPoolingNdDescriptor_v4(
        <PoolingDescriptor>poolingDesc, <PoolingMode>mode,
        <NanPropagation>maxpoolingNanOpt, nbDims,
        <int*>windowDimA, <int*>paddingA, <int*>strideA)
    check_status(status)


cpdef destroyPoolingDescriptor(size_t poolingDesc):
    status = cudnnDestroyPoolingDescriptor(<PoolingDescriptor>poolingDesc)
    check_status(status)


cpdef poolingForward(
        size_t handle, size_t poolingDesc, size_t alpha, size_t srcDesc,
        size_t srcData, size_t beta, size_t dstDesc, size_t dstData):
    with nogil:
        status = cudnnPoolingForward(
            <Handle>handle, <PoolingDescriptor>poolingDesc, <void*>alpha,
            <TensorDescriptor>srcDesc, <void*>srcData, <void*>beta,
            <TensorDescriptor>dstDesc, <void*>dstData)
    check_status(status)


cpdef poolingBackward(
        size_t handle, size_t poolingDesc, size_t alpha, size_t srcDesc,
        size_t srcData, size_t srcDiffDesc, size_t srcDiffData,
        size_t destDesc, size_t destData, size_t beta, size_t destDiffDesc,
        size_t destDiffData):
    with nogil:
        status = cudnnPoolingBackward(
            <Handle>handle, <PoolingDescriptor>poolingDesc, <void*>alpha,
            <TensorDescriptor>srcDesc, <void*>srcData,
            <TensorDescriptor>srcDiffDesc, <void*>srcDiffData,
            <TensorDescriptor>destDesc, <void*>destData, <void*>beta,
            <TensorDescriptor>destDiffDesc, <void*>destDiffData)
    check_status(status)

###############################################################################
# Batch Normalization
###############################################################################

cpdef deriveBNTensorDescriptor(
        size_t derivedBnDesc, size_t xDesc, int mode):
    status = cudnnDeriveBNTensorDescriptor(
        <TensorDescriptor>derivedBnDesc, <TensorDescriptor>xDesc,
        <BatchNormMode> mode)
    check_status(status)


cpdef batchNormalizationForwardTraining(
        size_t handle, int mode,
        size_t alpha, size_t beta, size_t xDesc,
        size_t x, size_t yDesc, size_t y,
        size_t bnScaleBiasMeanVarDesc, size_t bnScale,
        size_t bnBias, double exponentialAverageFactor,
        size_t resultRunningMean, size_t resultRunningVariance,
        double epsilon, size_t resultSaveMean, size_t resultSaveInvVariance):
    with nogil:
        status = cudnnBatchNormalizationForwardTraining(
            <Handle>handle, <BatchNormMode> mode,
            <void*>alpha, <void*>beta, <TensorDescriptor>xDesc,
            <void*>x, <TensorDescriptor>yDesc, <void*>y,
            <TensorDescriptor>bnScaleBiasMeanVarDesc, <void*>bnScale,
            <void*>bnBias, exponentialAverageFactor,
            <void*>resultRunningMean, <void*>resultRunningVariance,
            epsilon, <void*>resultSaveMean, <void*>resultSaveInvVariance)
    check_status(status)


cpdef batchNormalizationForwardInference(
        size_t handle, int mode,
        size_t alpha, size_t beta, size_t xDesc,
        size_t x, size_t yDesc, size_t y,
        size_t bnScaleBiasMeanVarDesc, size_t bnScale,
        size_t bnBias, size_t estimatedMean, size_t estimatedVariance,
        double epsilon):
    with nogil:
        status = cudnnBatchNormalizationForwardInference(
            <Handle>handle, <BatchNormMode> mode,
            <void*>alpha, <void*>beta, <TensorDescriptor>xDesc,
            <void*>x, <TensorDescriptor>yDesc, <void*>y,
            <TensorDescriptor>bnScaleBiasMeanVarDesc, <void*>bnScale,
            <void*>bnBias, <void*>estimatedMean, <void*>estimatedVariance,
            epsilon)
    check_status(status)


cpdef batchNormalizationBackward(
        size_t handle, int mode,
        size_t alphaDataDiff, size_t betaDataDiff,
        size_t alphaParamDiff, size_t betaParamDiff,
        size_t xDesc, size_t x, size_t dyDesc,
        size_t dy, size_t dxDesc, size_t dx,
        size_t dBnScaleBiasDesc, size_t bnScale,
        size_t dBnScaleResult, size_t dBnBiasResult,
        double epsilon, size_t savedMean, size_t savedInvVariance):
    with nogil:
        status = cudnnBatchNormalizationBackward(
            <Handle>handle, <BatchNormMode>mode,
            <void*>alphaDataDiff, <void*>betaDataDiff,
            <void*>alphaParamDiff, <void*>betaParamDiff,
            <TensorDescriptor>xDesc, <void*>x,
            <TensorDescriptor>dyDesc, <void*>dy,
            <TensorDescriptor>dxDesc, <void*>dx,
            <TensorDescriptor>dBnScaleBiasDesc, <void*>bnScale,
            <void*>dBnScaleResult, <void*>dBnBiasResult,
            epsilon, <void*>savedMean, <void*>savedInvVariance)
    check_status(status)

###############################################################################
# Activation
###############################################################################

cpdef size_t createActivationDescriptor() except *:
    cdef ActivationDescriptor activationDesc
    status = cudnnCreateActivationDescriptor(&activationDesc)
    check_status(status)
    return <size_t>activationDesc


cpdef setActivationDescriptor(
        size_t activationDesc, int mode, int reluNanOpt, double reluCeiling):
    status = cudnnSetActivationDescriptor(
        <ActivationDescriptor>activationDesc, <ActivationMode>mode,
        <NanPropagation>reluNanOpt, reluCeiling)
    check_status(status)


cpdef destroyActivationDescriptor(size_t activationDesc):
    status = cudnnDestroyActivationDescriptor(
        <ActivationDescriptor>activationDesc)
    check_status(status)


cpdef softmaxForward(
        size_t handle, int algorithm, int mode, size_t alpha, size_t srcDesc,
        size_t srcData, size_t beta, size_t dstDesc, size_t dstData):
    with nogil:
        status = cudnnSoftmaxForward(
            <Handle>handle, <SoftmaxAlgorithm>algorithm, <SoftmaxMode>mode,
            <void*>alpha, <TensorDescriptor>srcDesc, <void*>srcData,
            <void*>beta, <TensorDescriptor>dstDesc, <void*>dstData)
    check_status(status)


cpdef softmaxBackward(
        size_t handle, int algorithm, int mode, size_t alpha, size_t srcDesc,
        size_t srcData, size_t srcDiffDesc, size_t srcDiffData, size_t beta,
        size_t destDiffDesc, size_t destDiffData):
    with nogil:
        status = cudnnSoftmaxBackward(
            <Handle>handle, <SoftmaxAlgorithm>algorithm, <SoftmaxMode>mode,
            <void*>alpha, <TensorDescriptor>srcDesc, <void*>srcData,
            <TensorDescriptor>srcDiffDesc, <void*>srcDiffData, <void*>beta,
            <TensorDescriptor>destDiffDesc, <void*>destDiffData)
    check_status(status)


cpdef activationForward_v4(
        size_t handle, size_t activationDesc, size_t alpha, size_t srcDesc,
        size_t srcData, size_t beta, size_t dstDesc, size_t dstData):
    with nogil:
        status = cudnnActivationForward_v4(
            <Handle>handle, <ActivationDescriptor>activationDesc, <void*>alpha,
            <TensorDescriptor>srcDesc, <void*>srcData, <void*>beta,
            <TensorDescriptor>dstDesc, <void*>dstData)
    check_status(status)


cpdef activationBackward_v4(
        size_t handle, size_t activationDesc, size_t alpha, size_t srcDesc,
        size_t srcData, size_t srcDiffDesc, size_t srcDiffData,
        size_t destDesc, size_t destData, size_t beta, size_t destDiffDesc,
        size_t destDiffData):
    with nogil:
        status = cudnnActivationBackward_v4(
            <Handle>handle, <ActivationDescriptor>activationDesc, <void*>alpha,
            <TensorDescriptor>srcDesc, <void*>srcData,
            <TensorDescriptor>srcDiffDesc, <void*>srcDiffData,
            <TensorDescriptor>destDesc, <void*>destData, <void*>beta,
            <TensorDescriptor>destDiffDesc, <void*>destDiffData)
    check_status(status)


# Dropout

cpdef size_t createDropoutDescriptor() except *:
    cdef DropoutDescriptor desc
    status = cudnnCreateDropoutDescriptor(&desc)
    check_status(status)
    return <size_t>desc


cpdef destroyDropoutDescriptor(size_t dropoutDesc):
    status = cudnnDestroyDropoutDescriptor(<DropoutDescriptor>dropoutDesc)
    check_status(status)


cpdef size_t dropoutGetStatesSize(size_t handle) except *:
    cdef size_t sizeInBytes
    status = cudnnDropoutGetStatesSize(
        <Handle>handle, &sizeInBytes)
    check_status(status)
    return sizeInBytes


cpdef setDropoutDescriptor(
        size_t dropoutDesc, size_t handle, float dropout,
        size_t states, size_t stateSizeInBytes, unsigned long long seed):
    status = cudnnSetDropoutDescriptor(
        <DropoutDescriptor>dropoutDesc, <Handle>handle, dropout,
        <void*>states, stateSizeInBytes, seed)
    check_status(status)


# RNN

cpdef size_t createRNNDescriptor() except *:
    cdef RNNDescriptor desc
    status = cudnnCreateRNNDescriptor(&desc)
    check_status(status)
    return <size_t>desc


cpdef destroyRNNDescriptor(size_t rnnDesc):
    status = cudnnDestroyRNNDescriptor(<RNNDescriptor>rnnDesc)
    check_status(status)


cpdef setRNNDescriptor_v5(
        size_t rnnDesc, int hiddenSize, int numLayers,
        size_t dropoutDesc, int inputMode, int direction, int mode,
        int dataType):
    status = cudnnSetRNNDescriptor_v5(
        <RNNDescriptor>rnnDesc, hiddenSize, numLayers,
        <DropoutDescriptor>dropoutDesc, <RNNInputMode>inputMode,
        <DirectionMode>direction, <RNNMode>mode, <DataType>dataType)
    check_status(status)


cpdef getRNNWorkspaceSize(
        size_t handle, size_t rnnDesc, int seqLength, size_t xDesc):
    cdef size_t sizeInBytes
    status = cudnnGetRNNWorkspaceSize(
        <Handle>handle, <RNNDescriptor>rnnDesc, seqLength,
        <TensorDescriptor*>xDesc, &sizeInBytes)
    check_status(status)
    return sizeInBytes


cpdef getRNNTrainingReserveSize(
        size_t handle, size_t rnnDesc, int seqLength, size_t xDesc):
    cdef size_t sizeInBytes
    status = cudnnGetRNNTrainingReserveSize(
        <Handle>handle, <RNNDescriptor>rnnDesc, seqLength,
        <TensorDescriptor*>xDesc, &sizeInBytes)
    check_status(status)
    return sizeInBytes


cpdef getRNNParamsSize(
        size_t handle, size_t rnnDesc, size_t xDesc, int dataType):
    cdef size_t sizeInBytes
    status = cudnnGetRNNParamsSize(
        <Handle>handle, <RNNDescriptor>rnnDesc, <TensorDescriptor>xDesc,
        &sizeInBytes, <DataType>dataType)
    check_status(status)
    return sizeInBytes


cpdef getRNNLinLayerMatrixParams(
        size_t handle, size_t rnnDesc, int layer, size_t xDesc, size_t wDesc,
        size_t w, int linLayerID, size_t linLayerMatDesc, size_t linLayerMat):
    status = cudnnGetRNNLinLayerMatrixParams(
        <Handle>handle, <RNNDescriptor>rnnDesc, layer,
        <TensorDescriptor>xDesc, <FilterDescriptor>wDesc, <void*>w,
        linLayerID, <FilterDescriptor>linLayerMatDesc, <void**>linLayerMat)
    check_status(status)


cpdef getRNNLinLayerBiasParams(
        size_t handle, size_t rnnDesc, int layer, size_t xDesc, size_t wDesc,
        size_t w, int linLayerID, size_t linLayerBiasDesc,
        size_t linLayerBias):
    status = cudnnGetRNNLinLayerBiasParams(
        <Handle>handle, <RNNDescriptor>rnnDesc, layer,
        <TensorDescriptor>xDesc, <FilterDescriptor>wDesc, <void*>w,
        linLayerID, <FilterDescriptor>linLayerBiasDesc, <void**>linLayerBias)
    check_status(status)


cpdef RNNForwardInference(
        size_t handle, size_t rnnDesc, int seqLength, size_t xDesc,
        size_t x, size_t hxDesc, size_t hx, size_t cxDesc,
        size_t cx, size_t wDesc, size_t w, size_t yDesc,
        size_t y, size_t hyDesc, size_t hy, size_t cyDesc,
        size_t cy, size_t workspace, size_t workSpaceSizeInBytes):
    with nogil:
        status = cudnnRNNForwardInference(
            <Handle>handle, <RNNDescriptor>rnnDesc, seqLength,
            <TensorDescriptor*>xDesc, <void*>x,
            <TensorDescriptor>hxDesc, <void*>hx,
            <TensorDescriptor>cxDesc, <void*>cx,
            <FilterDescriptor>wDesc, <void*>w,
            <TensorDescriptor*>yDesc, <void*>y,
            <TensorDescriptor>hyDesc, <void*>hy,
            <TensorDescriptor>cyDesc, <void*>cy,
            <void*>workspace, workSpaceSizeInBytes)
    check_status(status)


cpdef RNNForwardTraining(
        size_t handle, size_t rnnDesc, int seqLength, size_t xDesc, size_t x,
        size_t hxDesc, size_t hx, size_t cxDesc, size_t cx,
        size_t wDesc, size_t w, size_t yDesc, size_t y,
        size_t hyDesc, size_t hy, size_t cyDesc, size_t cy,
        size_t workspace, size_t workSpaceSizeInBytes, size_t reserveSpace,
        size_t reserveSpaceSizeInBytes):
    with nogil:
        status = cudnnRNNForwardTraining(
            <Handle>handle, <RNNDescriptor>rnnDesc, seqLength,
            <TensorDescriptor*>xDesc, <void*>x,
            <TensorDescriptor>hxDesc, <void*>hx,
            <TensorDescriptor>cxDesc, <void*>cx,
            <FilterDescriptor>wDesc, <void*>w,
            <TensorDescriptor*>yDesc, <void*>y,
            <TensorDescriptor>hyDesc, <void*> hy,
            <TensorDescriptor>cyDesc, <void*>cy,
            <void*>workspace, workSpaceSizeInBytes,
            <void*>reserveSpace, reserveSpaceSizeInBytes)
    check_status(status)


cpdef RNNBackwardData(
        size_t handle, size_t rnnDesc, int seqLength, size_t yDesc, size_t y,
        size_t dyDesc, size_t dy, size_t dhyDesc, size_t dhy,
        size_t dcyDesc, size_t dcy, size_t wDesc, size_t w,
        size_t hxDesc, size_t hx, size_t cxDesc, size_t cx,
        size_t dxDesc, size_t dx, size_t dhxDesc, size_t dhx,
        size_t dcxDesc, size_t dcx, size_t workspace,
        size_t workSpaceSizeInBytes, size_t reserveSpace,
        size_t reserveSpaceSizeInBytes):
    with nogil:
        status = cudnnRNNBackwardData(
            <Handle>handle, <RNNDescriptor>rnnDesc, seqLength,
            <TensorDescriptor*>yDesc, <void*>y,
            <TensorDescriptor*>dyDesc, <void*>dy,
            <TensorDescriptor>dhyDesc, <void*>dhy,
            <TensorDescriptor>dcyDesc, <void*>dcy,
            <FilterDescriptor>wDesc, <void*>w,
            <TensorDescriptor>hxDesc, <void*>hx,
            <TensorDescriptor>cxDesc, <void*>cx,
            <TensorDescriptor*>dxDesc, <void*>dx,
            <TensorDescriptor>dhxDesc, <void*>dhx,
            <TensorDescriptor>dcxDesc, <void*>dcx,
            <void*>workspace, workSpaceSizeInBytes,
            <void*>reserveSpace, reserveSpaceSizeInBytes)
    check_status(status)


cpdef RNNBackwardWeights(
        size_t handle, size_t rnnDesc, int seqLength, size_t xDesc, size_t x,
        size_t hxDesc, size_t hx, size_t yDesc, size_t y,
        size_t workspace, size_t workSpaceSizeInBytes, size_t dwDesc,
        size_t dw, size_t reserveSpace, size_t reserveSpaceSizeInBytes):
    with nogil:
        status = cudnnRNNBackwardWeights(
            <Handle>handle, <RNNDescriptor>rnnDesc, seqLength,
            <TensorDescriptor*>xDesc, <void*>x,
            <TensorDescriptor>hxDesc, <void*>hx,
            <TensorDescriptor*>yDesc, <void*>y,
            <void*>workspace, workSpaceSizeInBytes,
            <FilterDescriptor>dwDesc, <void*>dw,
            <void*>reserveSpace, reserveSpaceSizeInBytes)
    check_status(status)


# Spatial Transformer

cpdef size_t createSpatialTransformerDescriptor() except *:
    cdef SpatialTransformerDescriptor stDesc
    status = cudnnCreateSpatialTransformerDescriptor(&stDesc)
    check_status(status)
    return <size_t>stDesc


cpdef destroySpatialTransformerDescriptor(size_t stDesc):
    status = cudnnDestroySpatialTransformerDescriptor(
        <SpatialTransformerDescriptor>stDesc)
    check_status(status)


cpdef setSpatialTransformerDescriptor(
        size_t stDesc, size_t samplerType, int dataType,
        int nbDims, size_t dimA):
    status = cudnnSetSpatialTransformerNdDescriptor(
        <SpatialTransformerDescriptor>stDesc, <SamplerType>samplerType,
        <DataType>dataType, nbDims, <int*>dimA)
    check_status(status)


cpdef spatialTfGridGeneratorForward(
        size_t handle, size_t stDesc, size_t theta, size_t grid):
    with nogil:
        status = cudnnSpatialTfGridGeneratorForward(
            <Handle>handle, <SpatialTransformerDescriptor> stDesc,
            <void*>theta, <void*>grid)
    check_status(status)


cpdef spatialTfGridGeneratorBackward(
        size_t handle, size_t stDesc, size_t dgrid, size_t dtheta):
    with nogil:
        status = cudnnSpatialTfGridGeneratorBackward(
            <Handle>handle, <SpatialTransformerDescriptor>stDesc,
            <void*>dgrid, <void*>dtheta)
    check_status(status)


cpdef spatialTfSamplerForward(
        size_t handle, size_t stDesc, size_t alpha, size_t xDesc,
        size_t x, size_t grid, size_t beta, size_t yDesc, size_t y):
    with nogil:
        status = cudnnSpatialTfSamplerForward(
            <Handle>handle, <SpatialTransformerDescriptor>stDesc,
            <void*>alpha, <TensorDescriptor>xDesc, <void*>x, <void*>grid,
            <void*>beta, <TensorDescriptor>yDesc, <void*>y)
    check_status(status)


cpdef spatialTfSamplerBackward(
        size_t handle, size_t stDesc, size_t alpha, size_t xDesc,
        size_t x, size_t beta, size_t dxDesc, size_t dx, size_t alphaDgrid,
        size_t dyDesc, size_t dy, size_t grid, size_t betaDgrid, size_t dgrid):
    with nogil:
        status = cudnnSpatialTfSamplerBackward(
            <Handle>handle, <SpatialTransformerDescriptor>stDesc,
            <void*>alpha, <TensorDescriptor>xDesc, <void*>x, <void*>beta,
            <TensorDescriptor>dxDesc, <void*>dx, <void*>alphaDgrid,
            <TensorDescriptor>dyDesc, <void*>dy, <void*>grid,
            <void*>betaDgrid, <void*>dgrid)
    check_status(status)<|MERGE_RESOLUTION|>--- conflicted
+++ resolved
@@ -34,15 +34,11 @@
     int cudnnSetTensor4dDescriptorEx(
         TensorDescriptor tensorDesc, DataType dataType,
         int n, int c, int h, int w,
-<<<<<<< HEAD
-        int nStride, int cStride, int hStride, int wStride) nogil
+        int nStride, int cStride, int hStride, int wStride)
     int cudnnGetTensor4dDescriptor(
         TensorDescriptor tensorDesc, DataType* dataType,
         int* n, int* c, int* h, int* w,
         int* nStride, int* cStride, int* hStride, int* wStride) nogil
-=======
-        int nStride, int cStride, int hStride, int wStride)
->>>>>>> 7112cfbd
     int cudnnSetTensorNdDescriptor(
         TensorDescriptor tensorDesc, DataType dataType, int nbDims,
         int* dimA, int* strideA)
@@ -65,15 +61,11 @@
     int cudnnDestroyFilterDescriptor(FilterDescriptor filterDesc)
 
     # Convolution
-<<<<<<< HEAD
-    int cudnnCreateConvolutionDescriptor(ConvolutionDescriptor* convDesc) nogil
+    int cudnnCreateConvolutionDescriptor(ConvolutionDescriptor* convDesc)
     int cudnnSetConvolutionMathType(
         ConvolutionDescriptor convDesc, MathType mathType) nogil
     int cudnnGetConvolutionMathType(
         ConvolutionDescriptor convDesc, MathType *mathType) nogil
-=======
-    int cudnnCreateConvolutionDescriptor(ConvolutionDescriptor* convDesc)
->>>>>>> 7112cfbd
     int cudnnSetConvolution2dDescriptor_v4(
         ConvolutionDescriptor convDesc, int pad_h, int pad_w, int u,
         int v, int dilation_h, int dilation_w, ConvolutionMode mode)
@@ -271,9 +263,8 @@
         void* dx, void* reserveSpace, size_t reserveSpaceSizeInBytes)
 
     # RNN
-<<<<<<< HEAD
-    int cudnnCreateRNNDescriptor(RNNDescriptor* rnnDesc) nogil
-    int cudnnDestroyRNNDescriptor(RNNDescriptor rnnDesc) nogil
+    int cudnnCreateRNNDescriptor(RNNDescriptor* rnnDesc)
+    int cudnnDestroyRNNDescriptor(RNNDescriptor rnnDesc)
     int cudnnSetRNNDescriptor_v5(
         RNNDescriptor rnnDesc, int hiddenSize,
         int numLayers, DropoutDescriptor dropoutDesc, RNNInputMode inputMode,
@@ -282,14 +273,6 @@
         Handle handle, RNNDescriptor rnnDesc, int hiddenSize,
         int numLayers, DropoutDescriptor dropoutDesc, RNNInputMode inputMode,
         DirectionMode direction, RNNMode mode, RNNAlgo algo, DataType dataType) nogil
-=======
-    int cudnnCreateRNNDescriptor(RNNDescriptor* rnnDesc)
-    int cudnnDestroyRNNDescriptor(RNNDescriptor rnnDesc)
-    int cudnnSetRNNDescriptor(
-        RNNDescriptor rnnDesc, int hiddenSize,
-        int numLayers, DropoutDescriptor dropoutDesc, RNNInputMode inputMode,
-        DirectionMode direction, RNNMode mode, DataType dataType)
->>>>>>> 7112cfbd
     int cudnnGetRNNWorkspaceSize(
         Handle handle, RNNDescriptor rnnDesc, int seqLength,
         TensorDescriptor* xDesc, size_t* sizeInBytes)
