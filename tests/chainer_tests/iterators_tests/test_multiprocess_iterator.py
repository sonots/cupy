from __future__ import division
import copy
import unittest

import numpy
import six

from chainer import iterators
from chainer import serializer
from chainer import testing


class DummySerializer(serializer.Serializer):

    def __init__(self, target):
        super(DummySerializer, self).__init__()
        self.target = target

    def __getitem__(self, key):
        raise NotImplementedError

    def __call__(self, key, value):
        self.target[key] = value
        return self.target[key]


class DummyDeserializer(serializer.Deserializer):

    def __init__(self, target):
        super(DummyDeserializer, self).__init__()
        self.target = target

    def __getitem__(self, key):
        raise NotImplementedError

    def __call__(self, key, value):
        if isinstance(value, numpy.ndarray):
            value[:] = self.target[key]
        return self.target[key]


@testing.parameterize(*testing.product({
    'n_prefetch': [1, 2],
    'shared_mem': [None, 1000000],
}))
class TestMultiprocessIterator(unittest.TestCase):

    def setUp(self):
        self.n_processes = 2
        self.options = {'n_processes': self.n_processes,
                        'n_prefetch': self.n_prefetch,
                        'shared_mem': self.shared_mem}

    def test_iterator_repeat(self):
        dataset = [1, 2, 3, 4, 5, 6]
        it = iterators.MultiprocessIterator(dataset, 2, **self.options)
        for i in range(3):
            self.assertEqual(it.epoch, i)
            self.assertAlmostEqual(it.epoch_detail, i + 0 / 6)
            batch1 = it.next()
            self.assertEqual(len(batch1), 2)
            self.assertIsInstance(batch1, list)
            self.assertFalse(it.is_new_epoch)
            self.assertAlmostEqual(it.epoch_detail, i + 2 / 6)
            batch2 = it.next()
            self.assertEqual(len(batch2), 2)
            self.assertIsInstance(batch2, list)
            self.assertFalse(it.is_new_epoch)
            self.assertAlmostEqual(it.epoch_detail, i + 4 / 6)
            batch3 = it.next()
            self.assertEqual(len(batch3), 2)
            self.assertIsInstance(batch3, list)
            self.assertTrue(it.is_new_epoch)
            self.assertEqual(sorted(batch1 + batch2 + batch3), dataset)
            self.assertAlmostEqual(it.epoch_detail, i + 6 / 6)

    def test_iterator_list_type(self):
        dataset = [[i, numpy.zeros((10,)) + i] for i in range(6)]
        it = iterators.MultiprocessIterator(dataset, 2, **self.options)
        for i in range(3):
            self.assertEqual(it.epoch, i)
            self.assertAlmostEqual(it.epoch_detail, i)
            batches = {}
            for j in range(3):
                batch = it.next()
                self.assertEqual(len(batch), 2)
                if j != 2:
                    self.assertFalse(it.is_new_epoch)
                else:
                    self.assertTrue(it.is_new_epoch)
                self.assertAlmostEqual(
                    it.epoch_detail, (3 * i + j + 1) * 2 / 6)
                for x in batch:
                    self.assertIsInstance(x, list)
                    self.assertIsInstance(x[1], numpy.ndarray)
                    batches[x[0]] = x[1]

            self.assertEqual(len(batches), len(dataset))
            for k, v in six.iteritems(batches):
                numpy.testing.assert_allclose(dataset[k][1], v)

    def test_iterator_tuple_type(self):
        dataset = [(i, numpy.zeros((10,)) + i) for i in range(6)]
        it = iterators.MultiprocessIterator(dataset, 2, **self.options)
        for i in range(3):
            self.assertEqual(it.epoch, i)
            self.assertAlmostEqual(it.epoch_detail, i)
            batches = {}
            for j in range(3):
                batch = it.next()
                self.assertEqual(len(batch), 2)
                if j != 2:
                    self.assertFalse(it.is_new_epoch)
                else:
                    self.assertTrue(it.is_new_epoch)
                self.assertAlmostEqual(
                    it.epoch_detail, (3 * i + j + 1) * 2 / 6)
                for x in batch:
                    self.assertIsInstance(x, tuple)
                    self.assertIsInstance(x[1], numpy.ndarray)
                    batches[x[0]] = x[1]

            self.assertEqual(len(batches), len(dataset))
            for k, v in six.iteritems(batches):
                numpy.testing.assert_allclose(dataset[k][1], v)

    def test_iterator_dict_type(self):
        dataset = [{i: numpy.zeros((10,)) + i} for i in range(6)]
        it = iterators.MultiprocessIterator(dataset, 2, **self.options)
        for i in range(3):
            self.assertEqual(it.epoch, i)
            self.assertAlmostEqual(it.epoch_detail, i)
            batches = {}
            for j in range(3):
                batch = it.next()
                self.assertEqual(len(batch), 2)
                if j != 2:
                    self.assertFalse(it.is_new_epoch)
                else:
                    self.assertTrue(it.is_new_epoch)
                self.assertAlmostEqual(
                    it.epoch_detail, (3 * i + j + 1) * 2 / 6)
                for x in batch:
                    self.assertIsInstance(x, dict)
                    k = tuple(x)[0]
                    v = x[k]
                    self.assertIsInstance(v, numpy.ndarray)
                    batches[k] = v

            self.assertEqual(len(batches), len(dataset))
            for k, v in six.iteritems(batches):
                x = dataset[k][tuple(dataset[k])[0]]
                numpy.testing.assert_allclose(x, v)

    def test_iterator_repeat_not_even(self):
        dataset = [1, 2, 3, 4, 5]
        it = iterators.MultiprocessIterator(dataset, 2, **self.options)

        batches = sum([it.next() for _ in range(5)], [])
        self.assertEqual(sorted(batches), sorted(dataset * 2))

    def test_iterator_not_repeat(self):
        dataset = [1, 2, 3, 4, 5]
        it = iterators.MultiprocessIterator(
            dataset, 2, repeat=False, **self.options)

        batches = sum([it.next() for _ in range(3)], [])
        self.assertEqual(sorted(batches), dataset)
        for _ in range(2):
            self.assertRaises(StopIteration, it.next)

    def test_iterator_not_repeat_not_even(self):
        dataset = [1, 2, 3, 4, 5]
        it = iterators.MultiprocessIterator(
            dataset, 2, repeat=False, **self.options)

        self.assertAlmostEqual(it.epoch_detail, 0 / 5)
        batch1 = it.next()
        self.assertAlmostEqual(it.epoch_detail, 2 / 5)
        batch2 = it.next()
        self.assertAlmostEqual(it.epoch_detail, 4 / 5)
        batch3 = it.next()
        self.assertAlmostEqual(it.epoch_detail, 5 / 5)
        self.assertRaises(StopIteration, it.next)

        self.assertEqual(len(batch3), 1)
        self.assertEqual(sorted(batch1 + batch2 + batch3), dataset)

    def test_iterator_shuffle_divisible(self):
        dataset = list(range(10))
        it = iterators.MultiprocessIterator(
            dataset, 10, **self.options)
        self.assertNotEqual(it.next(), it.next())

    def test_iterator_shuffle_nondivisible(self):
        dataset = list(range(10))
        it = iterators.MultiprocessIterator(
            dataset, 3, **self.options)
        out = sum([it.next() for _ in range(7)], [])
        self.assertNotEqual(out[0:10], out[10:20])

    def test_copy_not_repeat(self):
        dataset = [1, 2, 3, 4, 5]
        it = iterators.MultiprocessIterator(
            dataset, 2, repeat=False, **self.options)
        copy_it = copy.copy(it)
        batches = sum([it.next() for _ in range(3)], [])
        self.assertEqual(sorted(batches), dataset)
        for _ in range(2):
            self.assertRaises(StopIteration, it.next)
        it = None

        batches = sum([copy_it.next() for _ in range(3)], [])
        self.assertEqual(sorted(batches), dataset)
        for _ in range(2):
            self.assertRaises(StopIteration, copy_it.next)

<<<<<<< HEAD
    def test_reset(self):
        dataset = [1, 2, 3, 4, 5]
        it = iterators.MultiprocessIterator(
            dataset, 2, repeat=False, **self.options)

        for trial in range(4):
            batches = sum([it.next() for _ in range(3)], [])
            self.assertEqual(sorted(batches), dataset)
            for _ in range(2):
                self.assertRaises(StopIteration, it.next)
            it.reset()
=======

@testing.parameterize(*testing.product({
    'n_prefetch': [1, 2],
    'shared_mem': [None, 1000000],
}))
class TestMultiprocessIteratorSerialize(unittest.TestCase):

    def setUp(self):
        self.n_processes = 2
        self.options = {'n_processes': self.n_processes,
                        'n_prefetch': self.n_prefetch,
                        'shared_mem': self.shared_mem}

    def test_iterator_serialize(self):
        dataset = [1, 2, 3, 4, 5, 6]
        it = iterators.MultiprocessIterator(dataset, 2, **self.options)

        self.assertEqual(it.epoch, 0)
        self.assertAlmostEqual(it.epoch_detail, 0 / 6)
        batch1 = it.next()
        self.assertEqual(len(batch1), 2)
        self.assertIsInstance(batch1, list)
        self.assertFalse(it.is_new_epoch)
        self.assertAlmostEqual(it.epoch_detail, 2 / 6)
        batch2 = it.next()
        self.assertEqual(len(batch2), 2)
        self.assertIsInstance(batch2, list)
        self.assertFalse(it.is_new_epoch)
        self.assertAlmostEqual(it.epoch_detail, 4 / 6)

        target = dict()
        it.serialize(DummySerializer(target))

        it = iterators.MultiprocessIterator(dataset, 2, **self.options)
        it.serialize(DummyDeserializer(target))
        self.assertFalse(it.is_new_epoch)
        self.assertAlmostEqual(it.epoch_detail, 4 / 6)

        batch3 = it.next()
        self.assertEqual(len(batch3), 2)
        self.assertIsInstance(batch3, list)
        self.assertTrue(it.is_new_epoch)
        self.assertEqual(sorted(batch1 + batch2 + batch3), dataset)
        self.assertAlmostEqual(it.epoch_detail, 6 / 6)

>>>>>>> 675a6898

testing.run_module(__name__, __file__)<|MERGE_RESOLUTION|>--- conflicted
+++ resolved
@@ -215,7 +215,6 @@
         for _ in range(2):
             self.assertRaises(StopIteration, copy_it.next)
 
-<<<<<<< HEAD
     def test_reset(self):
         dataset = [1, 2, 3, 4, 5]
         it = iterators.MultiprocessIterator(
@@ -227,7 +226,7 @@
             for _ in range(2):
                 self.assertRaises(StopIteration, it.next)
             it.reset()
-=======
+
 
 @testing.parameterize(*testing.product({
     'n_prefetch': [1, 2],
@@ -273,6 +272,5 @@
         self.assertEqual(sorted(batch1 + batch2 + batch3), dataset)
         self.assertAlmostEqual(it.epoch_detail, 6 / 6)
 
->>>>>>> 675a6898
 
 testing.run_module(__name__, __file__)